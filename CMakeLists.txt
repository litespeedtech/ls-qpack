--- conflicted
+++ resolved
@@ -116,7 +116,6 @@
     add_subdirectory(bin)
 endif()
 
-<<<<<<< HEAD
 include(GNUInstallDirs)
 configure_file(lsqpack.pc.in lsqpack.pc @ONLY)
 
@@ -131,12 +130,7 @@
         ${CMAKE_CURRENT_BINARY_DIR}/bin/interop-encode
         DESTINATION ${CMAKE_INSTALL_BINDIR})
 
-if(MSVC)
-=======
-install(TARGETS ls-qpack)
-install(FILES lsqpack.h lsxpack_header.h DESTINATION include)
 if(WIN32)
->>>>>>> b37001b8
     install(DIRECTORY wincompat/sys DESTINATION include)
 else()
     install(FILES "${CMAKE_CURRENT_BINARY_DIR}/lsqpack.pc"
